--- conflicted
+++ resolved
@@ -5,10 +5,7 @@
 import pyvista as pv
 import pyvistaqt
 from pyvistaqt import BackgroundPlotter
-<<<<<<< HEAD
 import numpy as np
-=======
->>>>>>> d555dcb1
 
 # test data
 testdata1 = {
@@ -72,8 +69,8 @@
         dims=(5, 5, 5),
         col='ton',
         show_plot=False,
-<<<<<<< HEAD
-        widget=None
+        widget='section',
+        window_size=(3000, 2000),
     )
     # assert isinstance(plot, pyvistaqt.plotting.BackgroundPlotter)
 
@@ -100,14 +97,4 @@
         show_plot=True,
         widget=None
     )
-    # assert isinstance(plot, pyvistaqt.plotting.BackgroundPlotter)
-test_plot3D_4()
-
-data = pd.DataFrame(testdata4)
-data_conv = data.convert_dtypes()
-=======
-        widget='section',
-        window_size=(3000, 2000)
-    )
-    assert isinstance(plot, pyvistaqt.plotting.BackgroundPlotter)
->>>>>>> d555dcb1
+    assert isinstance(plot, pyvistaqt.plotting.BackgroundPlotter)