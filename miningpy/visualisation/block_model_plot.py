--- conflicted
+++ resolved
@@ -67,13 +67,21 @@
     pyvistaqt.plotting.BackgroundPlotter object & active window of block model 3D plot
     """
 
+    # check col data to plot is int or float data - not string or bool
+    data_types = blockmodel.dtypes
+    _dtype = str(data_types[col])
+
+    if _dtype[0:3] != 'int' and \
+       _dtype[0:5] != 'float' and \
+       _dtype != 'object' and \
+       _dtype != 'string' and \
+       _dtype != 'bool':
+        raise Exception(f'MiningPy ERROR - column to plot: {col} must be one of Pandas dtypes: int, float, object, string, boolean.')
+
     # check for duplicate blocks and return warning
-<<<<<<< HEAD
+    dup_check = blockmodel.duplicated(subset=[xyz_cols[0], xyz_cols[1], xyz_cols[2]])
     xyz_cols = list(xyz_cols)
     dup_check = list(blockmodel.duplicated(subset=xyz_cols).unique())
-=======
-    dup_check = blockmodel.duplicated(subset=[xyz_cols[0], xyz_cols[1], xyz_cols[2]])
->>>>>>> d555dcb1
 
     if dup_check.sum() > 0:
         warnings.warn("There are duplicate blocks in dataframe, dropping duplicates except for the first occurrence.")
@@ -135,7 +143,6 @@
         if col not in xyz_cols:
             cols.append(col)
         block_model = blockmodel[cols].copy()
-
 
     # Create the spatial reference
     grid = pv.UniformGrid()
@@ -497,7 +504,7 @@
     plot.threshold_meshes.append(threshold_mesh)
 
     def callback_float(value, widget):
-        alg.SetLowerThreshold(value)
+        alg.ThresholdByUpper(value)
         alg.Update()
         threshold_mesh.shallow_copy(alg.GetOutput())
 
@@ -505,7 +512,7 @@
         _rounded_value = int(round(float(value), 0))
         widget.GetRepresentation().SetValue(_rounded_value)
 
-        alg.SetLowerThreshold(_rounded_value)
+        alg.ThresholdByUpper(_rounded_value)
         alg.Update()
         threshold_mesh.shallow_copy(alg.GetOutput())
 
